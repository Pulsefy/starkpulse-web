--- conflicted
+++ resolved
@@ -5,10 +5,10 @@
 const compression = require("compression");
 const morgan = require("morgan");
 const dotenv = require("dotenv");
-<<<<<<< HEAD
-=======
+
+
 const logger = require('./src/utils/logger');
->>>>>>> 56e1b1c4
+
 const mongoose = require("mongoose");
 const gatewayRoutes = require('./src/routes/gatewayRoutes');
 
@@ -23,10 +23,7 @@
 
 
 
-<<<<<<< HEAD
-=======
-
->>>>>>> 56e1b1c4
+
 const { createProxyMiddleware } = require("http-proxy-middleware");
 
 // ==========================
@@ -88,7 +85,7 @@
   .catch((err) => console.error("MongoDB connection error:", err))
 
 
-<<<<<<< HEAD
+
 // ==========================
 // Proxy Target Pools
 // ==========================
@@ -119,7 +116,46 @@
 // ==========================
 // Proxy Routes
 // ==========================
-=======
+
+app.use(
+  "/api/auth",
+  authLimiter,
+  (req, res, next) => {
+    const target = getNextTarget("AUTH");
+    if (!target) return res.status(503).json({ message: "Auth service unavailable" });
+
+    createProxyMiddleware({
+      target,
+      changeOrigin: true,
+      pathRewrite: { "^/api/auth": "/" },
+      onError: (err, req, res) => {
+        console.error("Auth Proxy Error:", err);
+        res.status(502).json({ message: "Bad Gateway - Auth Service" });
+      },
+    })(req, res, next);
+  }
+);
+
+app.use(
+  "/api/user",
+  (req, res, next) => {
+    const target = getNextTarget("USER");
+    if (!target) return res.status(503).json({ message: "User service unavailable" });
+
+    createProxyMiddleware({
+      target,
+      changeOrigin: true,
+      pathRewrite: { "^/api/user": "/" },
+      onError: (err, req, res) => {
+        console.error("User Proxy Error:", err);
+        res.status(502).json({ message: "Bad Gateway - User Service" });
+      },
+    })(req, res, next);
+  }
+);
+
+// ==========================
+
 // ==========================
 // Proxy Target Pools
 // ==========================
@@ -150,7 +186,6 @@
 // ==========================
 // Proxy Routes
 // ==========================
->>>>>>> 56e1b1c4
 
 app.use(
   "/api/auth",
@@ -190,6 +225,7 @@
 );
 
 // ==========================
+
 // Health Check
 // ==========================
 app.get("/api/health", (req, res) => {
