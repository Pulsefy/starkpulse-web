{
  "name": "nextjs",
  "version": "0.1.0",
  "private": true,
  "scripts": {
    "dev": "next dev",
    "build": "next build",
    "start": "next start",
    "lint": "next lint",
    "update-db": "npx update-browserslist-db@latest"
  },
  "dependencies": {
    "@hookform/resolvers": "^3.9.0",
    "@next/swc-wasm-nodejs": "13.5.1",
    "@radix-ui/react-accordion": "^1.2.0",
    "@radix-ui/react-alert-dialog": "^1.1.1",
    "@radix-ui/react-aspect-ratio": "^1.1.0",
    "@radix-ui/react-avatar": "^1.1.0",
    "@radix-ui/react-checkbox": "^1.1.1",
    "@radix-ui/react-collapsible": "^1.1.0",
    "@radix-ui/react-context-menu": "^2.2.1",
    "@radix-ui/react-dialog": "^1.1.1",
    "@radix-ui/react-dropdown-menu": "^2.1.1",
    "@radix-ui/react-hover-card": "^1.1.1",
    "@radix-ui/react-label": "^2.1.0",
    "@radix-ui/react-menubar": "^1.1.1",
    "@radix-ui/react-navigation-menu": "^1.2.0",
    "@radix-ui/react-popover": "^1.1.1",
    "@radix-ui/react-progress": "^1.1.0",
    "@radix-ui/react-radio-group": "^1.2.0",
    "@radix-ui/react-scroll-area": "^1.1.0",
    "@radix-ui/react-select": "^2.1.1",
    "@radix-ui/react-separator": "^1.1.0",
    "@radix-ui/react-slider": "^1.2.0",
    "@radix-ui/react-slot": "^1.1.0",
    "@radix-ui/react-switch": "^1.1.0",
    "@radix-ui/react-tabs": "^1.1.0",
    "@radix-ui/react-toast": "^1.2.6",
    "@radix-ui/react-toggle": "^1.1.0",
    "@radix-ui/react-toggle-group": "^1.1.0",
    "@radix-ui/react-tooltip": "^1.1.2",
    "@react-three/drei": "^9.102.3",
    "@react-three/fiber": "^8.15.19",
    "@redux-devtools/extension": "^3.3.0",
    "@starknet-react/core": "^3.7.3",
    "@types/node": "20.6.2",
    "@types/react": "18.2.22",
    "@types/react-dom": "18.2.7",
    "@types/three": "^0.162.0",
    "autoprefixer": "10.4.15",
    "chart.js": "^4.4.9",
    "class-variance-authority": "^0.7.1",
    "clsx": "^2.1.1",
    "cmdk": "^1.0.0",
    "date-fns": "^3.6.0",
    "embla-carousel-react": "^8.3.0",
    "eslint": "8.49.0",
<<<<<<< HEAD
    "gsap": "^3.13.0",
    "lucide-react": "^0.525.0",
    "next": "^14.0.0",
    "next-pwa": "^5.6.0",
=======
    "i18next": "^25.3.2",
    "gsap": "^3.13.0",
    "lucide-react": "^0.525.0",
    "next": "^14.0.0",
    "next-i18next": "^15.4.2",
>>>>>>> 8aa4cba5
    "next-themes": "^0.3.0",
    "postcss": "8.4.30",
    "react": "18.2.0",
    "react-chartjs-2": "^5.3.0",
    "react-day-picker": "^8.10.1",
    "react-dom": "18.2.0",
    "react-hook-form": "^7.53.0",
    "react-i18next": "^15.6.1",
    "react-resizable-panels": "^2.1.3",
    "recharts": "^2.12.7",
    "sonner": "^1.5.0",
    "starknet": "^7.1.0",
    "tailwind-merge": "^2.6.0",
    "tailwindcss": "3.3.3",
    "tailwindcss-animate": "^1.0.7",
    "three": "^0.162.0",
    "typescript": "5.2.2",
    "vaul": "^0.9.9",
    "zod": "^3.23.8",
    "zustand": "^5.0.6"
  },
  "devDependencies": {
    "@next/eslint-plugin-next": "^14.0.0",
    "eslint-config-next": "^14.0.0"
  }
}<|MERGE_RESOLUTION|>--- conflicted
+++ resolved
@@ -55,18 +55,10 @@
     "date-fns": "^3.6.0",
     "embla-carousel-react": "^8.3.0",
     "eslint": "8.49.0",
-<<<<<<< HEAD
     "gsap": "^3.13.0",
     "lucide-react": "^0.525.0",
     "next": "^14.0.0",
     "next-pwa": "^5.6.0",
-=======
-    "i18next": "^25.3.2",
-    "gsap": "^3.13.0",
-    "lucide-react": "^0.525.0",
-    "next": "^14.0.0",
-    "next-i18next": "^15.4.2",
->>>>>>> 8aa4cba5
     "next-themes": "^0.3.0",
     "postcss": "8.4.30",
     "react": "18.2.0",
@@ -90,6 +82,7 @@
   },
   "devDependencies": {
     "@next/eslint-plugin-next": "^14.0.0",
+    "@rollup/plugin-babel": "^6.0.4",
     "eslint-config-next": "^14.0.0"
   }
 }