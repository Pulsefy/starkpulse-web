class CoinGeckoClient(APIClient):
    """CoinGecko API client"""
    def __init__(self):
        super().__init__('https://api.coingecko.com/api/v3/')
        self.rate_limiter = RateLimiter(max_requests=50, time_window=60)  # CoinGecko free tier

    async def get_price(self, ids: List[str], vs_currencies: List[str] = ["usd"]) -> Dict[str, Any]:
        await self.rate_limiter.acquire()
        params = {
            'ids': ','.join(ids),
            'vs_currencies': ','.join(vs_currencies)
        }
        return await self.get('simple/price', params=params)

    async def get_market_chart(self, coin_id: str, vs_currency: str = "usd", days: int = 30) -> Dict[str, Any]:
        await self.rate_limiter.acquire()
        params = {
            'vs_currency': vs_currency,
            'days': days
        }
        return await self.get(f'coins/{coin_id}/market_chart', params=params)
"""
Unified API client service for external data sources with retry logic and error handling.

This module provides a robust HTTP client with:
- Automatic retry with exponential backoff
- Rate limiting implementation
- Response caching mechanism
- Comprehensive error handling and logging
"""

import asyncio
import aiohttp
import time
import hashlib
import json
from typing import Dict, Any, Optional, List, Union, Callable
from urllib.parse import urljoin, urlencode
from dataclasses import dataclass
from enum import Enum

from ..utils.logger import setup_logger
from ..config.settings import Settings

logger = setup_logger(__name__)

class HTTPMethod(Enum):
    """HTTP methods enumeration"""
    GET = "GET"
    POST = "POST"
    PUT = "PUT"
    DELETE = "DELETE"
    PATCH = "PATCH"

class APIError(Exception):
    """Base exception for API errors"""
    def __init__(self, message: str, status_code: Optional[int] = None, 
                 response_data: Optional[Dict[str, Any]] = None):
        self.message = message
        self.status_code = status_code
        self.response_data = response_data
        super().__init__(self.message)

class RateLimitError(APIError):
    """Exception raised when rate limit is exceeded"""
    pass

class RetryableError(APIError):
    """Exception for errors that can be retried"""
    pass

@dataclass
class RequestConfig:
    """Configuration for API requests"""
    timeout: int = 30
    max_retries: int = 3
    retry_delay: float = 1.0
    retry_backoff: float = 2.0
    cache_ttl: int = 300  # 5 minutes
    rate_limit_requests: int = 100
    rate_limit_window: int = 60  # seconds
    headers: Optional[Dict[str, str]] = None

class RateLimiter:
    """
    Advanced rate limiter with sliding window implementation
    """
    
    def __init__(self, max_requests: int, time_window: int = 60):
        self.max_requests = max_requests
        self.time_window = time_window
        self.requests = []
        self._lock = asyncio.Lock()
    
    async def acquire(self) -> None:
        """Acquire permission to make a request with proper locking"""
        async with self._lock:
            now = time.time()
            
            # Remove old requests outside the time window
            self.requests = [req_time for req_time in self.requests 
                           if now - req_time < self.time_window]
            
            # Check if we can make a request
            if len(self.requests) >= self.max_requests:
                sleep_time = self.time_window - (now - self.requests[0])
                if sleep_time > 0:
                    logger.warning(f"Rate limit reached, waiting {sleep_time:.2f} seconds")
                    await asyncio.sleep(sleep_time)
                    return await self.acquire()
            
            self.requests.append(now)
    
    def get_remaining_requests(self) -> int:
        """Get remaining requests in current window"""
        now = time.time()
        self.requests = [req_time for req_time in self.requests 
                        if now - req_time < self.time_window]
        return max(0, self.max_requests - len(self.requests))

class CacheManager:
    """
    Cache manager for API responses
    """
    
    def __init__(self, cache_service):
        self.cache_service = cache_service
    
    def _generate_cache_key(self, method: str, url: str, params: Optional[Dict] = None, 
                           data: Optional[Dict] = None) -> str:
        """Generate a unique cache key for the request"""
        key_parts = [method, url]
        
        if params:
            sorted_params = sorted(params.items())
            key_parts.append(urlencode(sorted_params))
        
        if data:
            sorted_data = sorted(data.items())
            key_parts.append(json.dumps(sorted_data, sort_keys=True))
        
        key_string = "|".join(key_parts)
        return f"api_cache:{hashlib.md5(key_string.encode()).hexdigest()}"
    
    def get(self, method: str, url: str, params: Optional[Dict] = None, 
            data: Optional[Dict] = None) -> Optional[Dict[str, Any]]:
        """Get cached response"""
        cache_key = self._generate_cache_key(method, url, params, data)
        return self.cache_service.get(cache_key)
    
    def set(self, method: str, url: str, response_data: Dict[str, Any], 
            ttl: int, params: Optional[Dict] = None, data: Optional[Dict] = None) -> bool:
        """Cache response data"""
        cache_key = self._generate_cache_key(method, url, params, data)
        return self.cache_service.set(cache_key, response_data, ttl)
    
    def invalidate_pattern(self, pattern: str) -> bool:
        """Invalidate cache entries matching pattern"""
        logger.info(f"Invalidating cache pattern: {pattern}")
        return True

class UnifiedAPIClient:
    """
    Unified API client with comprehensive error handling, retry logic, rate limiting, and caching
    """
    
    def __init__(self, base_url: str = None, config: RequestConfig = None, 
                 cache_service = None, settings: Settings = None):
        self.base_url = base_url.rstrip('/') if base_url else None
        self.config = config or RequestConfig()
        self.cache_service = cache_service
        self.cache_manager = CacheManager(cache_service) if cache_service else None
        self.settings = settings
        
        # Initialize rate limiter
        self.rate_limiter = RateLimiter(
            self.config.rate_limit_requests,
            self.config.rate_limit_window
        )
        
        # Session management
        self.session = None
        self._session_lock = asyncio.Lock()
        
        # Request statistics
        self.stats = {
            'total_requests': 0,
            'successful_requests': 0,
            'failed_requests': 0,
            'cached_requests': 0,
            'rate_limited_requests': 0
        }
    
    async def __aenter__(self):
        """Async context manager entry"""
        await self._ensure_session()
        return self
    
    async def __aexit__(self, exc_type, exc_val, exc_tb):
        """Async context manager exit"""
        await self.close()
    
    async def _ensure_session(self) -> None:
        """Ensure HTTP session is available"""
        if self.session is None or self.session.closed:
            async with self._session_lock:
                if self.session is None or self.session.closed:
                    timeout = aiohttp.ClientTimeout(total=self.config.timeout)
                    connector = aiohttp.TCPConnector(
                        limit=100,
                        limit_per_host=30,
                        keepalive_timeout=30,
                        enable_cleanup_closed=True
                    )
                    self.session = aiohttp.ClientSession(
                        timeout=timeout,
                        connector=connector,
                        headers=self.config.headers or {}
                    )
    
    async def close(self) -> None:
        """Close the HTTP session"""
        if self.session and not self.session.closed:
            await self.session.close()
            self.session = None
    
    def _is_retryable_error(self, status_code: int, error: Exception) -> bool:
        """Determine if an error is retryable"""
        # Retry on 5xx server errors
        if 500 <= status_code < 600:
            return True
        
        # Retry on specific 4xx errors that might be temporary
        if status_code in [408, 429, 502, 503, 504]:
            return True
        
        # Retry on network errors
        if isinstance(error, (aiohttp.ClientError, asyncio.TimeoutError)):
            return True
        
        return False
    
    def _should_cache_response(self, method: str, status_code: int) -> bool:
        """Determine if response should be cached"""
        # Only cache successful GET requests
        return (method.upper() == HTTPMethod.GET.value and 
                200 <= status_code < 300 and 
                self.cache_manager is not None)
    
    async def _make_request_with_retry(self, method: HTTPMethod, endpoint: str, 
                                      params: Optional[Dict[str, Any]] = None,
                                      data: Optional[Dict[str, Any]] = None,
                                      headers: Optional[Dict[str, str]] = None,
                                      skip_cache: bool = False) -> Dict[str, Any]:
        """
        Make HTTP request with retry logic and error handling
        """
        last_exception = None
        
        for attempt in range(self.config.max_retries + 1):
            try:
                return await self._make_request(method, endpoint, params, data, headers, skip_cache)
            except RetryableError as e:
                last_exception = e
                if attempt < self.config.max_retries:
                    delay = self.config.retry_delay * (self.config.retry_backoff ** attempt)
                    logger.warning(f"Retryable error on attempt {attempt + 1}, retrying in {delay:.2f}s: {str(e)}")
                    await asyncio.sleep(delay)
                else:
                    logger.error(f"Max retries ({self.config.max_retries}) exceeded")
                    raise
            except (APIError, RateLimitError) as e:
                # Don't retry non-retryable errors
                raise
        
        # This should never be reached, but just in case
        raise last_exception or APIError("Unknown error occurred")
    
    async def _make_request(self, method: HTTPMethod, endpoint: str, 
                           params: Optional[Dict[str, Any]] = None,
                           data: Optional[Dict[str, Any]] = None,
                           headers: Optional[Dict[str, str]] = None,
                           skip_cache: bool = False) -> Dict[str, Any]:
        """
        Make HTTP request with error handling
        """
        await self._ensure_session()
        
        # Build full URL
        url = urljoin(self.base_url + '/', endpoint) if self.base_url else endpoint
        
        # Check cache for GET requests
        if (method == HTTPMethod.GET and not skip_cache and 
            self.cache_manager is not None):
            cached_response = self.cache_manager.get(method.value, url, params)
            if cached_response:
                self.stats['cached_requests'] += 1
                logger.debug(f"Cache hit for {method.value} {url}")
                return cached_response
        
        # Apply rate limiting
        try:
            await self.rate_limiter.acquire()
        except Exception as e:
            self.stats['rate_limited_requests'] += 1
            logger.error(f"Rate limiting error: {str(e)}")
            raise RateLimitError("Rate limit exceeded")
        
        # Prepare request
        request_headers = headers or {}
        request_kwargs = {
            'params': params,
            'headers': request_headers,
            'timeout': aiohttp.ClientTimeout(total=self.config.timeout)
        }
        
        if data and method in [HTTPMethod.POST, HTTPMethod.PUT, HTTPMethod.PATCH]:
            request_kwargs['json'] = data
        
        # Make request
        start_time = time.time()
        self.stats['total_requests'] += 1
        
        try:
            logger.debug(f"Making {method.value} request to {url}")
            
            async with self.session.request(method.value, url, **request_kwargs) as response:
                response_time = time.time() - start_time
                
                # Read response content
                try:
                    response_data = await response.json()
                except json.JSONDecodeError:
                    response_text = await response.text()
                    response_data = {'raw_response': response_text}
                
                # Handle different status codes
                if 200 <= response.status_code < 300:
                    self.stats['successful_requests'] += 1
                    logger.debug(f"Successful {method.value} request to {url} ({response_time:.2f}s)")
                    
                    # Cache successful GET responses
                    if self._should_cache_response(method.value, response.status_code):
                        self.cache_manager.set(method.value, url, response_data, 
                                             self.config.cache_ttl, params)
                    
                    return response_data
                
                elif response.status_code == 429:
                    self.stats['rate_limited_requests'] += 1
                    retry_after = int(response.headers.get('Retry-After', 60))
                    logger.warning(f"Rate limited, retrying after {retry_after} seconds")
                    await asyncio.sleep(retry_after)
                    raise RetryableError("Rate limited", response.status_code, response_data)
                
                elif self._is_retryable_error(response.status_code, None):
                    self.stats['failed_requests'] += 1
                    logger.warning(f"Retryable error {response.status_code} for {url}")
                    raise RetryableError(f"HTTP {response.status_code}", 
                                       response.status_code, response_data)
                
                else:
                    self.stats['failed_requests'] += 1
                    logger.error(f"HTTP {response.status_code} error for {url}: {response_data}")
                    raise APIError(f"HTTP {response.status_code}", 
                                 response.status_code, response_data)
        
        except (aiohttp.ClientError, asyncio.TimeoutError) as e:
            self.stats['failed_requests'] += 1
            logger.error(f"Network error for {url}: {str(e)}")
            raise RetryableError(f"Network error: {str(e)}")
        
        except Exception as e:
            self.stats['failed_requests'] += 1
            logger.error(f"Unexpected error for {url}: {str(e)}")
            raise APIError(f"Unexpected error: {str(e)}")
    
    async def get(self, endpoint: str, params: Optional[Dict[str, Any]] = None,
                  headers: Optional[Dict[str, str]] = None, 
                  skip_cache: bool = False) -> Dict[str, Any]:
        """Make GET request"""
        return await self._make_request_with_retry(HTTPMethod.GET, endpoint, params=params, 
                                                  headers=headers, skip_cache=skip_cache)
    
    async def post(self, endpoint: str, data: Optional[Dict[str, Any]] = None,
                   params: Optional[Dict[str, Any]] = None,
                   headers: Optional[Dict[str, str]] = None) -> Dict[str, Any]:
        """Make POST request"""
        return await self._make_request_with_retry(HTTPMethod.POST, endpoint, params=params, 
                                                  data=data, headers=headers)
    
    async def put(self, endpoint: str, data: Optional[Dict[str, Any]] = None,
                  params: Optional[Dict[str, Any]] = None,
                  headers: Optional[Dict[str, str]] = None) -> Dict[str, Any]:
        """Make PUT request"""
        return await self._make_request_with_retry(HTTPMethod.PUT, endpoint, params=params, 
                                                  data=data, headers=headers)
    
    async def delete(self, endpoint: str, params: Optional[Dict[str, Any]] = None,
                     headers: Optional[Dict[str, str]] = None) -> Dict[str, Any]:
        """Make DELETE request"""
        return await self._make_request_with_retry(HTTPMethod.DELETE, endpoint, params=params, 
                                                  headers=headers)
    
    def get_stats(self) -> Dict[str, Any]:
        """Get request statistics"""
        return {
            **self.stats,
            'rate_limiter_remaining': self.rate_limiter.get_remaining_requests(),
            'cache_enabled': self.cache_manager is not None
        }
    
    def clear_cache(self, pattern: str = None) -> bool:
        """Clear cache entries"""
        if self.cache_manager:
            if pattern:
                return self.cache_manager.invalidate_pattern(pattern)
            else:
                return self.cache_service.flush_all() if self.cache_service else False
        return False

<<<<<<< HEAD
class CoinMarketCapClient(APIClient):
    """CoinMarketCap API client"""
    def __init__(self, settings: Settings):
        super().__init__('https://pro-api.coinmarketcap.com/v1/')
        self.api_key = settings.coinmarketcap_api_key

    async def get_listings(self, start: int = 1, limit: int = 100) -> Dict[str, Any]:
        headers = {'X-CMC_PRO_API_KEY': self.api_key}
        params = {'start': start, 'limit': limit}
        return await self.get('cryptocurrency/listings/latest', params=params, headers=headers)

    async def get_quotes(self, symbols: List[str]) -> Dict[str, Any]:
        headers = {'X-CMC_PRO_API_KEY': self.api_key}
=======
# Specialized API clients
class CoinMarketCapClient(UnifiedAPIClient):
    """CoinMarketCap API client with specialized methods"""
    
    def __init__(self, settings: Settings, cache_service = None):
        config = RequestConfig(
            timeout=30,
            max_retries=3,
            retry_delay=1.0,
            retry_backoff=2.0,
            cache_ttl=300,  # 5 minutes for price data
            rate_limit_requests=30,  # CoinMarketCap free tier limit
            rate_limit_window=60,
            headers={'X-CMC_PRO_API_KEY': settings.coinmarketcap_api_key}
        )
        
        super().__init__(
            base_url='https://pro-api.coinmarketcap.com/v1/',
            config=config,
            cache_service=cache_service,
            settings=settings
        )
        self.api_key = settings.coinmarketcap_api_key
    
    async def get_listings(self, start: int = 1, limit: int = 100, 
                          convert: str = 'USD') -> Dict[str, Any]:
        """Get cryptocurrency listings"""
        params = {
            'start': start,
            'limit': limit,
            'convert': convert
        }
        return await self.get('cryptocurrency/listings/latest', params=params)
    
    async def get_quotes(self, symbols: List[str], convert: str = 'USD') -> Dict[str, Any]:
        """Get price quotes for symbols"""
        params = {
            'symbol': ','.join(symbols),
            'convert': convert
        }
        return await self.get('cryptocurrency/quotes/latest', params=params)
    
    async def get_metadata(self, symbols: List[str]) -> Dict[str, Any]:
        """Get cryptocurrency metadata"""
>>>>>>> 25d32da4
        params = {'symbol': ','.join(symbols)}
        return await self.get('cryptocurrency/info', params=params)
    
    async def get_market_pairs(self, symbol: str) -> Dict[str, Any]:
        """Get market pairs for a cryptocurrency"""
        params = {'symbol': symbol}
        return await self.get('cryptocurrency/market-pairs/latest', params=params)

<<<<<<< HEAD
    async def get_historical_quotes(self, symbol: str, time_start: str, time_end: str, interval: str = "daily") -> Dict[str, Any]:
        """
        Get historical price quotes for a symbol from CoinMarketCap
        Args:
            symbol: Cryptocurrency symbol (e.g., 'BTC')
            time_start: Start time in ISO 8601 (e.g., '2023-01-01T00:00:00Z')
            time_end: End time in ISO 8601 (e.g., '2023-01-31T00:00:00Z')
            interval: 'daily', 'hourly', etc.
        Returns:
            API response dict
        """
        headers = {'X-CMC_PRO_API_KEY': self.api_key}
        params = {
            'symbol': symbol,
            'time_start': time_start,
            'time_end': time_end,
            'interval': interval
        }
        return await self.get('cryptocurrency/quotes/historical', params=params, headers=headers)

class NewsAPIClient(APIClient):
    """News API client"""
=======
class NewsAPIClient(UnifiedAPIClient):
    """News API client with specialized methods"""
>>>>>>> 25d32da4
    
    def __init__(self, settings: Settings, cache_service = None):
        config = RequestConfig(
            timeout=30,
            max_retries=3,
            retry_delay=1.0,
            retry_backoff=2.0,
            cache_ttl=1800,  # 30 minutes for news data
            rate_limit_requests=100,  # News API free tier limit
            rate_limit_window=60
        )
        
        super().__init__(
            base_url='https://newsapi.org/v2/',
            config=config,
            cache_service=cache_service,
            settings=settings
        )
        self.api_key = settings.news_api_key
    
    async def get_everything(self, query: str, from_date: str = None, 
                           to_date: str = None, page_size: int = 100,
                           language: str = 'en', sort_by: str = 'publishedAt') -> Dict[str, Any]:
        """Get news articles"""
        params = {
            'q': query,
            'apiKey': self.api_key,
            'pageSize': page_size,
            'language': language,
            'sortBy': sort_by
        }
        
        if from_date:
            params['from'] = from_date
        if to_date:
            params['to'] = to_date
            
        return await self.get('everything', params=params)
    
    async def get_top_headlines(self, country: str = 'us', category: str = None,
                               page_size: int = 100) -> Dict[str, Any]:
        """Get top headlines"""
        params = {
            'country': country,
            'apiKey': self.api_key,
            'pageSize': page_size
        }
        
        if category:
            params['category'] = category
            
        return await self.get('top-headlines', params=params)
    
    async def get_sources(self, category: str = None, language: str = 'en',
                         country: str = None) -> Dict[str, Any]:
        """Get news sources"""
        params = {
            'apiKey': self.api_key,
            'language': language
        }
        
        if category:
            params['category'] = category
        if country:
            params['country'] = country
            
        return await self.get('sources', params=params)

class CoingeckoClient(UnifiedAPIClient):
    """CoinGecko API client with specialized methods"""
    
    def __init__(self, settings: Settings, cache_service = None):
        config = RequestConfig(
            timeout=30,
            max_retries=3,
            retry_delay=1.0,
            retry_backoff=2.0,
            cache_ttl=300,  # 5 minutes for price data
            rate_limit_requests=50,  # CoinGecko free tier limit
            rate_limit_window=60
        )
        
        super().__init__(
            base_url='https://api.coingecko.com/api/v3/',
            config=config,
            cache_service=cache_service,
            settings=settings
        )
    
    async def get_simple_price(self, ids: List[str], vs_currencies: List[str] = ['usd'],
                              include_market_cap: bool = True, include_24hr_vol: bool = True,
                              include_24hr_change: bool = True) -> Dict[str, Any]:
        """Get simple price data"""
        params = {
            'ids': ','.join(ids),
            'vs_currencies': ','.join(vs_currencies),
            'include_market_cap': str(include_market_cap).lower(),
            'include_24hr_vol': str(include_24hr_vol).lower(),
            'include_24hr_change': str(include_24hr_change).lower()
        }
        return await self.get('simple/price', params=params)
    
    async def get_coin_markets(self, vs_currency: str = 'usd', order: str = 'market_cap_desc',
                              per_page: int = 100, page: int = 1, sparkline: bool = False) -> Dict[str, Any]:
        """Get coin market data"""
        params = {
            'vs_currency': vs_currency,
            'order': order,
            'per_page': per_page,
            'page': page,
            'sparkline': str(sparkline).lower()
        }
        return await self.get('coins/markets', params=params)
    
    async def get_coin_info(self, coin_id: str, localization: bool = True,
                           tickers: bool = True, market_data: bool = True,
                           community_data: bool = True, developer_data: bool = True) -> Dict[str, Any]:
        """Get detailed coin information"""
        params = {
            'localization': str(localization).lower(),
            'tickers': str(tickers).lower(),
            'market_data': str(market_data).lower(),
            'community_data': str(community_data).lower(),
            'developer_data': str(developer_data).lower()
        }
        return await self.get(f'coins/{coin_id}', params=params) <|MERGE_RESOLUTION|>--- conflicted
+++ resolved
@@ -419,7 +419,7 @@
                 return self.cache_service.flush_all() if self.cache_service else False
         return False
 
-<<<<<<< HEAD
+
 class CoinMarketCapClient(APIClient):
     """CoinMarketCap API client"""
     def __init__(self, settings: Settings):
@@ -433,7 +433,7 @@
 
     async def get_quotes(self, symbols: List[str]) -> Dict[str, Any]:
         headers = {'X-CMC_PRO_API_KEY': self.api_key}
-=======
+
 # Specialized API clients
 class CoinMarketCapClient(UnifiedAPIClient):
     """CoinMarketCap API client with specialized methods"""
@@ -478,7 +478,6 @@
     
     async def get_metadata(self, symbols: List[str]) -> Dict[str, Any]:
         """Get cryptocurrency metadata"""
->>>>>>> 25d32da4
         params = {'symbol': ','.join(symbols)}
         return await self.get('cryptocurrency/info', params=params)
     
@@ -487,7 +486,7 @@
         params = {'symbol': symbol}
         return await self.get('cryptocurrency/market-pairs/latest', params=params)
 
-<<<<<<< HEAD
+
     async def get_historical_quotes(self, symbol: str, time_start: str, time_end: str, interval: str = "daily") -> Dict[str, Any]:
         """
         Get historical price quotes for a symbol from CoinMarketCap
@@ -510,10 +509,9 @@
 
 class NewsAPIClient(APIClient):
     """News API client"""
-=======
+
 class NewsAPIClient(UnifiedAPIClient):
     """News API client with specialized methods"""
->>>>>>> 25d32da4
     
     def __init__(self, settings: Settings, cache_service = None):
         config = RequestConfig(
